--- conflicted
+++ resolved
@@ -1,29 +1,19 @@
 (ns metabase.routes
-<<<<<<< HEAD
-  (:require [clojure.java.io :as io]
-            [clojure.string :as s]
-            [cheshire.core :as json]
-            (compojure [core :refer [context defroutes GET]]
-                       [route :as route])
-            [ring.util.response :as resp]
-            [stencil.core :as stencil]
-=======
   (:require [cheshire.core :as json]
             [clojure.java.io :as io]
+            [clojure.string :as s]
             [compojure
              [core :refer [context defroutes GET]]
              [route :as route]]
             [metabase
              [public-settings :as public-settings]
              [util :as u]]
->>>>>>> 8e669f40
             [metabase.api.routes :as api]
             [metabase.core.initialization-status :as init-status]
             [metabase.util.embed :as embed]
             [ring.util.response :as resp]
             [stencil.core :as stencil]))
 
-<<<<<<< HEAD
 (defn- base-href []
   (str (.getPath (clojure.java.io/as-url (public-settings/site-url))) "/"))
 
@@ -32,10 +22,7 @@
   ;; https://stackoverflow.com/questions/14780858/escape-in-script-tag-contents/23983448#23983448
   (s/replace text #"</script" "</scr\\\\ipt"))
 
-(defn- load-file [path]
-=======
 (defn- load-file-at-path [path]
->>>>>>> 8e669f40
   (slurp (or (io/resource path)
              (throw (Exception. (str "Cannot find '" path "'. Did you remember to build the Metabase frontend?"))))))
 
