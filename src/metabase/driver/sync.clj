--- conflicted
+++ resolved
@@ -24,77 +24,7 @@
          sync-database-with-tracking!
          sync-table-active-fields-and-pks!
          sync-table-fks!
-<<<<<<< HEAD
-         sync-table-fields-metadata!
-         update-table-display-name!
-         sync-field-nested-fields!
-         update-table-row-count!)
-
-;; ## sync-database! and sync-table!
-
-(defn- validate-active-tables [results]
-  (when-not (and (set? results)
-                 (every? map? results)
-                 (every? :name results))
-    (throw (Exception. "Invalid results returned by active-tables. Results should be a set of maps like {:name \"table_name\", :schema \"schema_name_or_nil\"}."))))
-
-(defn- mark-inactive-tables!
-  "Mark any `Tables` that are no longer active as such. These are ones that exist in the DB but didn't come back from `active-tables`."
-  [database active-tables existing-table->id]
-  (doseq [[{table :name, schema :schema, :as table} table-id] existing-table->id]
-    (when-not (contains? (set (map :name active-tables)) table)
-      (upd Table table-id :active false)
-      (log/info (u/format-color 'cyan "Marked table %s.%s%s as inactive." (:name database) (if schema (str schema \.) "") table))
-
-      ;; We need to mark driver Table's Fields as inactive so we don't expose them in UI such as FK selector (etc.)
-      (k/update Field
-                (k/where {:table_id table-id})
-                (k/set-fields {:active false})))))
-
-(defn- create-new-tables!
-  "Create new `Tables` as needed. These are ones that came back from `active-tables` but don't already exist in the DB."
-  [database active-tables existing-table->id]
-  (let [active-tables   (set (for [table active-tables]
-                               (update table :schema identity))) ; convert tables that come back like {:name ...} to {:name ..., :schema nil}
-        existing-tables (set (keys existing-table->id))
-        new-tables      (set/difference active-tables existing-tables)]
-    (when (seq new-tables)
-      (log/debug (u/format-color 'blue "Found new tables: %s" (vec (for [{table :name, schema :schema} new-tables]
-                                                                     (if schema
-                                                                       (str schema \. table)
-                                                                       table)))))
-      (doseq [{table :name, schema :schema} new-tables]
-        ;; If it's a _metabase_metadata table then we'll handle later once everything else has been synced
-        (when-not (= (s/lower-case table) "_metabase_metadata")
-          (ins Table :db_id (:id database), :active true, :schema schema, :name table))))))
-
-(defn- fetch-and-sync-database-active-tables! [driver database]
-  (sync-database-active-tables! driver (for [table (sel :many Table, :db_id (:id database) :active true)]
-                                         ;; replace default delays with ones that reuse database (and don't require a DB call)
-                                         (assoc table :db (delay database)))))
-
-(defn- -sync-database! [driver database]
-  (let [active-tables      (driver/active-tables driver database)
-        existing-table->id (into {} (for [{:keys [name schema id]} (sel :many :fields [Table :name :schema :id], :db_id (:id database), :active true)]
-                                      {{:name name, :schema schema} id}))]
-    (validate-active-tables active-tables)
-
-    (mark-inactive-tables! database active-tables existing-table->id)
-    (create-new-tables!    database active-tables existing-table->id))
-
-  (fetch-and-sync-database-active-tables! driver database)
-
-  ;; Ok, now if we had a _metabase_metadata table from earlier we can go ahead and sync from it
-  (sync-metabase-metadata-table! driver database))
-
-(defn- -sync-database-with-tracking! [driver database]
-  (let [start-time    (System/currentTimeMillis)
-        tracking-hash (str (java.util.UUID/randomUUID))]
-    (log/info (u/format-color 'magenta "Syncing %s database '%s'..." (name driver) (:name database)))
-    (events/publish-event :database-sync-begin {:database_id (:id database) :custom_id tracking-hash})
-=======
          sync-table-nested-fields!)
->>>>>>> 3ee106df
 
 
 ;;; ## ---------------------------------------- PUBLIC API ----------------------------------------
