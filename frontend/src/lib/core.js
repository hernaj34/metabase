/*global exports*/

import _ from "underscore";

(function() {

    this.user_roles = [{
        'id': 'user',
        'name': 'User',
        'description': 'Can do everything except access the Admin Panel.'
    }, {
        'id': 'admin',
        'name': 'Admin',
        'description': "Can access the Admin Panel to add or remove users and modify database settings."
    }];

    this.perms = [{
        'id': 0,
        'name': 'Private'
    }, {
        'id': 1,
        'name': 'Public (others can read)'
    }];

    this.permName = function(permId) {
        if (permId >= 0 && permId <= (this.perms.length - 1)) {
            return this.perms[permId].name;
        }
        return null;
    };

    this.charts = [{
        'id': 'scalar',
        'name': 'Scalar'
    }, {
        'id': 'table',
        'name': 'Table'
    }, {
        'id': 'pie',
        'name': 'Pie Chart'
    }, {
        'id': 'bar',
        'name': 'Bar Chart'
    }, {
        'id': 'line',
        'name': 'Line Chart'
    }, {
        'id': 'area',
        'name': 'Area Chart'
    }, {
        'id': 'timeseries',
        'name': 'Time Series'
    }, {
        'id': 'pin_map',
        'name': 'Pin Map'
    }, {
        'id': 'country',
        'name': 'World Heatmap'
    }, {
        'id': 'state',
        'name': 'State Heatmap'
    }];

    this.chartName = function(chartId) {
        for (var i = 0; i < this.charts.length; i++) {
            if (this.charts[i].id == chartId) {
                return this.charts[i].name;
            }
        }
        return null;
    };

    this.table_entity_types = [{
        'id': null,
        'name': 'None'
    }, {
        'id': 'person',
        'name': 'Person'
    }, {
        'id': 'event',
        'name': 'Event'
    }, {
        'id': 'photo',
        'name': 'Photo'
    }, {
        'id': 'place',
        'name': 'Place'
    }, {
        'id': 'evt-cohort',
        'name': 'Cohorts-compatible Event'
    }];

    this.tableEntityType = function(typeId) {
        for (var i = 0; i < this.table_entity_types.length; i++) {
            if (this.table_entity_types[i].id == typeId) {
                return this.table_entity_types[i].name;
            }
        }
        return null;
    };

    this.field_special_types = [{
        'id': 'id',
        'name': 'Entity Key',
        'section': 'Overall Row',
        'description': 'The primary key for this table.'
    }, {
        'id': 'name',
        'name': 'Entity Name',
        'section': 'Overall Row',
        'description': 'The "name" of each record. Usually a column called "name", "title", etc.'
    }, {
        'id': 'fk',
        'name': 'Foreign Key',
        'section': 'Overall Row',
        'description': 'Points to another table to make a connection.'
    }, {
        'id': 'avatar',
        'name': 'Avatar Image URL',
        'section': 'Common'
    }, {
        'id': 'category',
        'name': 'Category',
        'section': 'Common'
    }, {
        'id': 'city',
        'name': 'City',
        'section': 'Common'
    }, {
        'id': 'country',
        'name': 'Country',
        'section': 'Common'
    }, {
        'id': 'desc',
        'name': 'Description',
        'section': 'Common'
    }, {
        'id': 'image',
        'name': 'Image URL',
        'section': 'Common'
    }, {
        'id': 'json',
        'name': 'Field containing JSON',
        'section': 'Common'
    }, {
        'id': 'latitude',
        'name': 'Latitude',
        'section': 'Common'
    }, {
        'id': 'longitude',
        'name': 'Longitude',
        'section': 'Common'
    }, {
        'id': 'number',
        'name': 'Number',
        'section': 'Common'
    }, {
        'id': 'state',
        'name': 'State',
        'section': 'Common'
    }, {
        id: 'timestamp_seconds',
        name: 'UNIX Timestamp (Seconds)',
        'section': 'Common'
    }, {
        id: 'timestamp_milliseconds',
        name: 'UNIX Timestamp (Milliseconds)',
        'section': 'Common'
    }, {
        'id': 'url',
        'name': 'URL',
        'section': 'Common'
    }, {
        'id': 'zip_code',
        'name': 'Zip Code',
        'section': 'Common'
    }];

    this.field_field_types = [{
        'id': 'info',
        'name': 'Information',
        'description': 'Non-numerical value that is not meant to be used.'
    }, {
        'id': 'metric',
        'name': 'Metric',
        'description': 'A number that can be added, graphed, etc.'
    }, {
        'id': 'dimension',
        'name': 'Dimension',
        'description': 'A high or low-cardinality numerical string value that is meant to be used as a grouping.'
    }, {
        'id': 'sensitive',
        'name': 'Sensitive Information',
        'description': 'A field that should never be shown anywhere.'
    }];

    this.field_visibility_types = [{
        'id': 'everywhere',
        'name': 'Everywhere',
        'description': 'The default setting.  This field will be displayed normally in tables and charts.'
    }, {
        'id': 'detail_views',
        'name': 'Only in Detail Views',
        'description': "This field will only be displayed when viewing the details of a single record. Use this for information that's lengthy or that isn't useful in a table or chart."
    }, {
        'id': 'do_not_include',
        'name': 'Do Not Include',
        'description': 'Metabase will never retrieve this field. Use this for sensitive or irrelevant information.'
    }];

    this.boolean_types = [{
        'id': true,
        'name': 'Yes'
    }, {
        'id': false,
        'name': 'No'
    }, ];

    this.fieldSpecialType = function(typeId) {
        for (var i = 0; i < this.field_special_types.length; i++) {
            if (this.field_special_types[i].id == typeId) {
                return this.field_special_types[i].name;
            }
        }
        return null;
    };

    this.builtinToChart = {
        'latlong_heatmap': 'll_heatmap'
    };

    this.getTitleForBuiltin = function(viewtype, field1Name, field2Name) {
        var builtinToTitleMap = {
            'state': 'State Heatmap',
            'country': 'Country Heatmap',
            'pin_map': 'Pin Map',
            'heatmap': 'Heatmap',
            'cohorts': 'Cohorts',
            'latlong_heatmap': 'Lat/Lon Heatmap'
        };

        var title = builtinToTitleMap[viewtype];
        if (field1Name) {
            title = title.replace("{0}", field1Name);
        }
        if (field2Name) {
            title = title.replace("{1}", field2Name);
        }

        return title;
    };

    this.createLookupTables = function(table) {
        // Create lookup tables (ported from ExploreTableDetailData)

        table.fields_lookup = {};
        _.each(table.fields, function(field) {
            table.fields_lookup[field.id] = field;
            field.operators_lookup = {};
            _.each(field.valid_operators, function(operator) {
                field.operators_lookup[operator.name] = operator;
            });
        });
    };
<<<<<<< HEAD

    // The various DB engines we support <3
    // TODO - this should probably come back from the API, no?
    //
    // NOTE:
    // A database's connection details is stored in a JSON map in the field database.details.
    //
    // ENGINE DICT FORMAT:
    // *  name         - human-facing name to use for this DB engine
    // *  fields       - array of available fields to display when a user adds/edits a DB of this type. Each field should be a dict of the format below:
    //
    // FIELD DICT FORMAT:
    // *  displayName          - user-facing name for the Field
    // *  fieldName            - name used for the field in a database details dict
    // *  transform            - function to apply to this value before passing to the API, such as 'parseInt'. (default: none)
    // *  placeholder          - placeholder value that should be used in text input for this field (default: none)
    // *  placeholderIsDefault - if true, use the value of 'placeholder' as the default value of this field if none is specified (default: false)
    //                           (if you set this, don't set 'required', or user will still have to add a value for the field)
    // *  required             - require the user to enter a value for this field? (default: false)
    // *  choices              - array of possible values for this field. If provided, display a button toggle instead of a text input.
    //                           Each choice should be a dict of the format below: (optional)
    //
    // CHOICE DICT FORMAT:
    // *  name            - User-facing name for the choice.
    // *  value           - Value to use for the choice in the database connection details dict.
    // *  selectionAccent - What accent type should be applied to the field when its value is chosen? Either 'active' (currently green), or 'danger' (currently red).
    this.ENGINES = {
        postgres: {
            name: 'PostgreSQL',
            fields: [{
                displayName: "Host",
                fieldName: "host",
                type: "text",
                placeholder: "localhost",
                placeholderIsDefault: true
            }, {
                displayName: "Port",
                fieldName: "port",
                type: "text",
                transform: parseInt,
                placeholder: "5432",
                placeholderIsDefault: true
            }, {
                displayName: "Database name",
                fieldName: "dbname",
                type: "text",
                placeholder: "birds_of_the_world",
                required: true
            }, {
                displayName: "Database username",
                fieldName: "user",
                type: "text",
                placeholder: "What username do you use to login to the database?",
                required: true
            }, {
                displayName: "Database password",
                fieldName: "password",
                type: "password",
                placeholder: "*******"
            }, {
                displayName: "Use a secure connection (SSL)?",
                fieldName: "ssl",
                type: "select",
                choices: [{
                    name: 'Yes',
                    value: true,
                    selectionAccent: 'active'
                }, {
                    name: 'No',
                    value: false,
                    selectionAccent: 'danger'
                }]
            }]
        },
        mysql: {
            name: 'MySQL',
            fields: [{
                displayName: "Host",
                fieldName: "host",
                type: "text",
                placeholder: "localhost",
                placeholderIsDefault: true
            }, {
                displayName: "Port",
                fieldName: "port",
                type: "text",
                transform: parseInt,
                placeholder: "3306",
                placeholderIsDefault: true
            }, {
                displayName: "Database name",
                fieldName: "dbname",
                type: "text",
                placeholder: "birds_of_the_world",
                required: true
            }, {
                displayName: "Database username",
                fieldName: "user",
                type: "text",
                placeholder: "What username do you use to login to the database?",
                required: true
            }, {
                displayName: "Database password",
                fieldName: "password",
                type: "password",
                placeholder: "*******"
            }]
        },
        h2: {
            name: 'H2',
            fields: [{
                displayName: "Connection String",
                fieldName: "db",
                type: "text",
                placeholder: "file:/Users/camsaul/bird_sightings/toucans;AUTO_SERVER=TRUE"
            }]
        },
        mongo: {
            name: 'MongoDB',
            fields: [{
                displayName: "Host",
                fieldName: "host",
                type: "text",
                placeholder: "localhost",
                placeholderIsDefault: true
            }, {
                displayName: "Port",
                fieldName: "port",
                type: "text",
                transform: parseInt,
                placeholder: "27017",
                placeholderIsDefault: true
            }, {
                displayName: "Database name",
                fieldName: "dbname",
                type: "text",
                placeholder: "carrierPigeonDeliveries",
                required: true
            }, {
                displayName: "Database username",
                fieldName: "user",
                type: "text",
                placeholder: "What username do you use to login to the database?"
            }, {
                displayName: "Database password",
                fieldName: "pass",
                type: "password",
                placeholder: "******"
            }, {
                displayName: "Use a secure connection (SSL)?",
                fieldName: "use-ssl",                          // For some reason a lot of our Mongo DBs appear to be saved with the detail :ssl true
                type: "select",                                // even though that param had been ignored up until this point in time.
                choices: [{                                    // To avoid breaking everybody's Mongo connections when we enable Mongo SSL support,
                    name: 'Yes',                               // we'll use the key 'use-ssl' instead.
                    value: true,
                    selectionAccent: 'active'
                }, {
                    name: 'No',
                    value: false,
                    selectionAccent: 'danger'
                }]
            }]
        }
    };

    // Prepare database details before being sent to the API.
    // This includes applying 'transform' functions and adding default values where applicable.
    this.prepareDatabaseDetails = function(details) {
        if (!details.engine) throw "Missing key 'engine' in database request details; please add this as API expects it in the request body.";

        // iterate over each field definition
        this.ENGINES[details.engine].fields.forEach(function(field) {
            var fieldName = field.fieldName;

            // set default value if applicable
            if (!details[fieldName] && field.placeholderIsDefault) {
                details[fieldName] = field.placeholder;
            }

            // apply transformation function if applicable
            if (details[fieldName] && field.transform) {
                details[fieldName] = field.transform(details[fieldName]);
            }
        });

        return details;
    };

=======
>>>>>>> 7f2f1d37
}).apply(exports);<|MERGE_RESOLUTION|>--- conflicted
+++ resolved
@@ -262,195 +262,5 @@
             });
         });
     };
-<<<<<<< HEAD
-
-    // The various DB engines we support <3
-    // TODO - this should probably come back from the API, no?
-    //
-    // NOTE:
-    // A database's connection details is stored in a JSON map in the field database.details.
-    //
-    // ENGINE DICT FORMAT:
-    // *  name         - human-facing name to use for this DB engine
-    // *  fields       - array of available fields to display when a user adds/edits a DB of this type. Each field should be a dict of the format below:
-    //
-    // FIELD DICT FORMAT:
-    // *  displayName          - user-facing name for the Field
-    // *  fieldName            - name used for the field in a database details dict
-    // *  transform            - function to apply to this value before passing to the API, such as 'parseInt'. (default: none)
-    // *  placeholder          - placeholder value that should be used in text input for this field (default: none)
-    // *  placeholderIsDefault - if true, use the value of 'placeholder' as the default value of this field if none is specified (default: false)
-    //                           (if you set this, don't set 'required', or user will still have to add a value for the field)
-    // *  required             - require the user to enter a value for this field? (default: false)
-    // *  choices              - array of possible values for this field. If provided, display a button toggle instead of a text input.
-    //                           Each choice should be a dict of the format below: (optional)
-    //
-    // CHOICE DICT FORMAT:
-    // *  name            - User-facing name for the choice.
-    // *  value           - Value to use for the choice in the database connection details dict.
-    // *  selectionAccent - What accent type should be applied to the field when its value is chosen? Either 'active' (currently green), or 'danger' (currently red).
-    this.ENGINES = {
-        postgres: {
-            name: 'PostgreSQL',
-            fields: [{
-                displayName: "Host",
-                fieldName: "host",
-                type: "text",
-                placeholder: "localhost",
-                placeholderIsDefault: true
-            }, {
-                displayName: "Port",
-                fieldName: "port",
-                type: "text",
-                transform: parseInt,
-                placeholder: "5432",
-                placeholderIsDefault: true
-            }, {
-                displayName: "Database name",
-                fieldName: "dbname",
-                type: "text",
-                placeholder: "birds_of_the_world",
-                required: true
-            }, {
-                displayName: "Database username",
-                fieldName: "user",
-                type: "text",
-                placeholder: "What username do you use to login to the database?",
-                required: true
-            }, {
-                displayName: "Database password",
-                fieldName: "password",
-                type: "password",
-                placeholder: "*******"
-            }, {
-                displayName: "Use a secure connection (SSL)?",
-                fieldName: "ssl",
-                type: "select",
-                choices: [{
-                    name: 'Yes',
-                    value: true,
-                    selectionAccent: 'active'
-                }, {
-                    name: 'No',
-                    value: false,
-                    selectionAccent: 'danger'
-                }]
-            }]
-        },
-        mysql: {
-            name: 'MySQL',
-            fields: [{
-                displayName: "Host",
-                fieldName: "host",
-                type: "text",
-                placeholder: "localhost",
-                placeholderIsDefault: true
-            }, {
-                displayName: "Port",
-                fieldName: "port",
-                type: "text",
-                transform: parseInt,
-                placeholder: "3306",
-                placeholderIsDefault: true
-            }, {
-                displayName: "Database name",
-                fieldName: "dbname",
-                type: "text",
-                placeholder: "birds_of_the_world",
-                required: true
-            }, {
-                displayName: "Database username",
-                fieldName: "user",
-                type: "text",
-                placeholder: "What username do you use to login to the database?",
-                required: true
-            }, {
-                displayName: "Database password",
-                fieldName: "password",
-                type: "password",
-                placeholder: "*******"
-            }]
-        },
-        h2: {
-            name: 'H2',
-            fields: [{
-                displayName: "Connection String",
-                fieldName: "db",
-                type: "text",
-                placeholder: "file:/Users/camsaul/bird_sightings/toucans;AUTO_SERVER=TRUE"
-            }]
-        },
-        mongo: {
-            name: 'MongoDB',
-            fields: [{
-                displayName: "Host",
-                fieldName: "host",
-                type: "text",
-                placeholder: "localhost",
-                placeholderIsDefault: true
-            }, {
-                displayName: "Port",
-                fieldName: "port",
-                type: "text",
-                transform: parseInt,
-                placeholder: "27017",
-                placeholderIsDefault: true
-            }, {
-                displayName: "Database name",
-                fieldName: "dbname",
-                type: "text",
-                placeholder: "carrierPigeonDeliveries",
-                required: true
-            }, {
-                displayName: "Database username",
-                fieldName: "user",
-                type: "text",
-                placeholder: "What username do you use to login to the database?"
-            }, {
-                displayName: "Database password",
-                fieldName: "pass",
-                type: "password",
-                placeholder: "******"
-            }, {
-                displayName: "Use a secure connection (SSL)?",
-                fieldName: "use-ssl",                          // For some reason a lot of our Mongo DBs appear to be saved with the detail :ssl true
-                type: "select",                                // even though that param had been ignored up until this point in time.
-                choices: [{                                    // To avoid breaking everybody's Mongo connections when we enable Mongo SSL support,
-                    name: 'Yes',                               // we'll use the key 'use-ssl' instead.
-                    value: true,
-                    selectionAccent: 'active'
-                }, {
-                    name: 'No',
-                    value: false,
-                    selectionAccent: 'danger'
-                }]
-            }]
-        }
-    };
-
-    // Prepare database details before being sent to the API.
-    // This includes applying 'transform' functions and adding default values where applicable.
-    this.prepareDatabaseDetails = function(details) {
-        if (!details.engine) throw "Missing key 'engine' in database request details; please add this as API expects it in the request body.";
-
-        // iterate over each field definition
-        this.ENGINES[details.engine].fields.forEach(function(field) {
-            var fieldName = field.fieldName;
-
-            // set default value if applicable
-            if (!details[fieldName] && field.placeholderIsDefault) {
-                details[fieldName] = field.placeholder;
-            }
-
-            // apply transformation function if applicable
-            if (details[fieldName] && field.transform) {
-                details[fieldName] = field.transform(details[fieldName]);
-            }
-        });
-
-        return details;
-    };
-
-=======
->>>>>>> 7f2f1d37
+
 }).apply(exports);