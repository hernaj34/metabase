--- conflicted
+++ resolved
@@ -25,12 +25,8 @@
       {"include": {"file": "migrations/024_add_dependency_table.yaml"}},
       {"include": {"file": "migrations/025_add_metric_table.yaml"}},
       {"include": {"file": "migrations/026_add_database_is_full_sync_field.yaml"}},
-<<<<<<< HEAD
       {"include": {"file": "migrations/027_add_dashcardseries_table.yaml"}},
-      {"include": {"file": "migrations/028_add_user_is_qbnewb.yaml"}}
-=======
       {"include": {"file": "migrations/028_add_user_is_qbnewb.yaml"}},
       {"include": {"file": "migrations/029_add_pulse_channel_schedule_frame.yaml"}}
->>>>>>> da79f66f
   ]
 }