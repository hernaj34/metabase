--- conflicted
+++ resolved
@@ -30,10 +30,7 @@
       {"include": {"file": "migrations/029_add_pulse_channel_schedule_frame.yaml"}},
       {"include": {"file": "migrations/030_add_field_visibility_type.yaml"}},
       {"include": {"file": "migrations/031_add_field_fk_target.yaml"}},
-<<<<<<< HEAD
+      {"include": {"file": "migrations/032_add_label_and_card_label_tables.yaml"}},
       {"include": {"file": "migrations/033_add_physical_schema_tables.yaml"}}
-=======
-      {"include": {"file": "migrations/032_add_label_and_card_label_tables.yaml"}}
->>>>>>> 422780a3
   ]
 }