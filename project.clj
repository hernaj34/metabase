--- conflicted
+++ resolved
@@ -320,17 +320,6 @@
    :uberjar
    {:auto-clean true
     :aot        :all}
-<<<<<<< HEAD
-
-   ;; generate sample dataset with `lein generate-sample-dataset`
-   :generate-sample-dataset
-   {:dependencies
-    [[faker "0.3.2"]                                                     ; Fake data generator -- port of Perl/Ruby library
-     [jdistlib "0.5.1" :exclusions [com.github.wendykierp/JTransforms]]] ; Distribution statistic tests
-    :source-paths ["lein-commands/sample-dataset"]
-    :main         ^:skip-aot metabase.sample-dataset.generate}
-=======
->>>>>>> 4a1b0ddf
 
    ;; lein strip-and-compress my-plugin.jar [path/to/metabase.jar]
    ;; strips classes from my-plugin.jar that already exist in other JAR and recompresses with higher compression ratio.
